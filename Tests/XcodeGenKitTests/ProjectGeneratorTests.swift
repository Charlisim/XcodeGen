--- conflicted
+++ resolved
@@ -84,17 +84,12 @@
             }
 
             $0.it("merges settings") {
-<<<<<<< HEAD
-                let spec = try ProjectSpec(path: fixturePath + "settings_test.yml")
-                let basePath = Path(".")
-=======
                 let spec = try SpecLoader.loadSpec(path: fixturePath + "settings_test.yml")
->>>>>>> e14a85fd
                 guard let config = spec.getConfig("config1") else { throw failure("Couldn't find config1") }
-                let debugProjectSettings = spec.getProjectBuildSettings(basePath: basePath, config: config)
+                let debugProjectSettings = spec.getProjectBuildSettings(config: config)
 
                 guard let target = spec.getTarget("Target") else { throw failure("Couldn't find Target") }
-                let targetDebugSettings = spec.getTargetBuildSettings(basePath: basePath, target: target, config: config)
+                let targetDebugSettings = spec.getTargetBuildSettings(target: target, config: config)
 
                 var buildSettings = BuildSettings()
                 buildSettings += SettingsPresetFile.base.getBuildSettings()
